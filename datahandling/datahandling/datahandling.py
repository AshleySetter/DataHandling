import datahandling.LeCroy
import matplotlib.pyplot as _plt
import numpy as _np
import scipy.signal
from bisect import bisect_left as _bisect_left
from scipy.optimize import curve_fit as _curve_fit
import uncertainties as _uncertainties
from mpl_toolkits.mplot3d.axes3d import Axes3D
from matplotlib import rcParams
import matplotlib.animation as _animation
from glob import glob
import re
import seaborn as _sns
import pandas as _pd
import fnmatch as _fnmatch
from multiprocessing import Pool as _Pool
from multiprocessing import cpu_count as _cpu_count
from scipy.optimize import minimize as _minimize
import warnings as _warnings
from scipy.signal import hilbert as _hilbert


def load_data(Filepath):
    """
    Parameters
    ----------
        Filepath : string
            filepath to the file containing the data used to initialise
            and create an instance of the DataObject class

    Returns
    -------
        Data : DataObject
            An instance of the DataObject class contaning the data
            that you requested to be loaded.
    """
    print("Loading data from {}".format(Filepath))
    return DataObject(Filepath)


def multi_load_data(Channel, RunNos, RepeatNos, directoryPath='.'):
    """
    Lets you load multiple datasets at once.

    Channel : int
        The channel you want to load
    RunNos : sequence
        Sequence of run numbers you want to load
    RepeatNos : sequence
        Sequence of repeat numbers you want to load


    """
    files = glob('{}/*'.format(directoryPath))
    files_CorrectChannel = []
    for file_ in files:
        if 'CH{}'.format(Channel) in file_:
            files_CorrectChannel.append(file_)
    files_CorrectRunNo = []
    for RunNo in RunNos:
        files_match = _fnmatch.filter(
            files_CorrectChannel, '*RUN*0{}_*'.format(RunNo))
        for file_ in files_match:
            files_CorrectRunNo.append(file_)
    files_CorrectRepeatNo = []
    for RepeatNo in RepeatNos:
        files_match = _fnmatch.filter(
            files_CorrectRunNo, '*REPEAT*0{}.*'.format(RepeatNo))
        for file_ in files_match:
            files_CorrectRepeatNo.append(file_)
    cpu_count = _cpu_count()
    workerPool = _Pool(cpu_count)
    # for filepath in files_CorrectRepeatNo:
    #    print(filepath)
    #    data.append(load_data(filepath))
    data = workerPool.map(load_data, files_CorrectRepeatNo)
    return data


class DataObject():
    """
    Creates an object containing data and all it's properties.

    Attributes
    ----------
        filepath : string
                filepath to the file containing the data used to initialise
                this particular instance of the DataObject class
        filename : string
                filename of the file containing the data used to initialise
                this particular instance of the DataObject class
        waveDescription : dictionary
                Contains various information about the data as it was collected.
        time : ndarray
                Contains the time data in seconds
        Voltage : ndarray
                Contains the voltage data in Volts
        SampleFreq : sample frequency used to sample the data (when it was
                taken by the oscilloscope)
        freqs : ndarray
                Contains the frequencies corresponding to the PSD (Pulse Spectral
                Density)
        PSD : ndarray
                Contains the values for the PSD (Pulse Spectral Density) as calculated
                at each frequency contained in freqs

        The following attributes are only assigned after get_fit has been called.

        A : uncertainties.ufloat
                Fitting constant A
                A = γ**2*Γ_0*(K_b*T_0)/(π*m)
                where:
                        γ = conversionFactor
                        Γ_0 = Damping factor due to environment
                        π = pi
        Ftrap : uncertainties.ufloat
                Trapping frequency as determined from the fitting function
        Gamma : uncertainties.ufloat
                The damping factor Gamma = Γ = Γ_0 + δΓ
                where:
                        Γ_0 = Damping factor due to environment
                        δΓ = extra damping due to feedback
    """

    def __init__(self, filepath):
        """
        Parameters
        ----------
        filepath : string
            The filepath to the data file to initialise this object instance.

        Initialisation - assigns values to the following attributes:
        - filepath
        - filename
        - time
        - Voltage
        - freqs
        - PSD
        """
        self.filepath = filepath
        self.filename = filepath.split("/")[-1]
        self.filedir = self.filepath[0:-len(self.filename)]
        self.get_time_data()
        self.get_PSD()
        return None

    def get_time_data(self):
        """
        Gets the time and voltage data and the wave description.

        Returns
        -------
        time : ndarray
                        array containing the value of time (in seconds) at which the
                        voltage is sampled
        Voltage : ndarray
                        array containing the sampled voltages
        """
        f = open(self.filepath, 'rb')
        raw = f.read()
        f.close()
        self.waveDescription, self.time, self.Voltage, _ = \
            datahandling.LeCroy.InterpretWaveform(raw)
        self.SampleFreq = (1 / self.waveDescription["HORIZ_INTERVAL"])
        return self.time, self.Voltage

    def plot_time_data(self, timeStart="Default", timeEnd="Default", ShowFig=True):
        """
        plot time data against voltage data.

        Parameters
        ----------
        ShowFig : bool, optional
            If True runs plt.show() before returning figure
            if False it just returns the figure object.
            (the default is True, it shows the figure)

        Returns
        -------
        fig : plt.figure
            The figure object created
        ax : fig.add_subplot(111)
            The subplot object created
        """
        if timeStart == "Default":
            timeStart = self.time[0]
        if timeEnd == "Default":
            timeEnd = self.time[-1]

        StartIndex = list(self.time).index(take_closest(self.time, timeStart))
        EndIndex = list(self.time).index(take_closest(self.time, timeEnd))

        fig = _plt.figure(figsize=[10, 6])
        ax = fig.add_subplot(111)
        ax.plot(self.time[StartIndex:EndIndex],
                self.Voltage[StartIndex:EndIndex])
        ax.set_xlabel("time (s)")
        ax.set_ylabel("Voltage (V)")
        ax.set_xlim([timeStart, timeEnd])
        if ShowFig == True:
            _plt.show()
        return fig, ax

    def get_PSD(self, NPerSegment='Default', window="hann"):
        """
        Extracts the pulse spectral density (PSD) from the data.

        Parameters
        ----------
        NPerSegment : int, optional
            Length of each segment used in scipy.welch
            default = the Number of time points

        window : str or tuple or array_like, optional
            Desired window to use. See get_window for a list of windows
            and required parameters. If window is array_like it will be
            used directly as the window and its length will be used for
            nperseg.
            default = "hann"

        Returns
        -------
        freqs : ndarray
                Array containing the frequencies at which the PSD has been
                calculated
        PSD : ndarray
                Array containing the value of the PSD at the corresponding
                frequency value in V**2/Hz
        """
        if NPerSegment == "Default":
            NPerSegment = len(self.time)
            if NPerSegment > 1e5:
                NPerSegment = int(1e5)
        freqs, PSD = scipy.signal.welch(self.Voltage, self.SampleFreq,
                                        window=window, nperseg=NPerSegment)
        PSD = PSD[freqs.argsort()]
        freqs.sort()
        self.PSD = PSD
        self.freqs = freqs
        return self.freqs, self.PSD

    def plot_PSD(self, xlim="Default", ShowFig=True):
        """
        plot the pulse spectral density.

        Parameters
        ----------
        xlim : array_like, optional
            The x limits of the plotted PSD [LowerLimit, UpperLimit]
            Default value is [0, SampleFreq/2]
        ShowFig : bool, optional
            If True runs plt.show() before returning figure
            if False it just returns the figure object.
            (the default is True, it shows the figure)

        Returns
        -------
        fig : plt.figure
                        The figure object created
                ax : fig.add_subplot(111)
                        The subplot object created
        """
#        self.get_PSD()
        if xlim == "Default":
            xlim = [0, self.SampleFreq / 2]
        fig = _plt.figure(figsize=[10, 6])
        ax = fig.add_subplot(111)
        ax.semilogy(self.freqs, self.PSD, color="blue")
        ax.set_xlabel("Frequency (Hz)")
        ax.set_xlim(xlim)
        ax.grid(which="major")
        ax.set_ylabel("$S_{xx}$ ($v^2/Hz$)")
        if ShowFig == True:
            _plt.show()
        return fig, ax

    def calc_area_under_PSD(self, lowerFreq, upperFreq):
        """
        Sums the area under the PSD from lowerFreq to upperFreq.

        Parameters
        ----------
        lowerFreq : float
            The lower limit of frequency to sum from
        upperFreq : float
            The upper limit of frequency to sum to

        Returns
        -------
        AreaUnderPSD : float
            The area under the PSD from lowerFreq to upperFreq
        """
        Freq_startAreaPSD = take_closest(self.freqs, lowerFreq)
        index_startAreaPSD = int(_np.where(self.freqs == Freq_startAreaPSD)[0])
        Freq_endAreaPSD = take_closest(self.freqs, upperFreq)
        index_endAreaPSD = int(_np.where(self.freqs == Freq_endAreaPSD)[0])
        AreaUnderPSD = sum(self.PSD[index_startAreaPSD: index_endAreaPSD])
        return AreaUnderPSD

    def get_fit(self, WidthOfPeakToFit, NMovAveToFit, TrapFreq, A_Initial=0.1e10, Gamma_Initial=400, Silent=False, MakeFig=True, ShowFig=True):
        """
        Function that fits peak to the PSD.

        Parameters
        ----------

        Returns
        -------
        A : uncertainties.ufloat
            Fitting constant A
            A = γ**2*Γ_0*(K_b*T_0)/(π*m)
            where:
                γ = conversionFactor
                Γ_0 = Damping factor due to environment
                π = pi
        Ftrap : uncertainties.ufloat
            The trapping frequency in the z axis (in angular frequency)
        Gamma : uncertainties.ufloat
            The damping factor Gamma = Γ = Γ_0 + δΓ
            where:
                Γ_0 = Damping factor due to environment
                δΓ = extra damping due to feedback or other effects
        """
        if MakeFig == True:
            Params, ParamsErr, fig, ax = fit_PSD(
                self, WidthOfPeakToFit, NMovAveToFit, TrapFreq, A_Initial, Gamma_Initial, MakeFig=MakeFig, ShowFig=ShowFig)
        else:
            Params, ParamsErr = fit_PSD(
                self, WidthOfPeakToFit, NMovAveToFit, TrapFreq, A_Initial, Gamma_Initial, MakeFig=MakeFig, ShowFig=ShowFig)

        if Silent == False:
            print("\n")
            print("A: {} +- {}% ".format(Params[0],
                                         ParamsErr[0] / Params[0] * 100))
            print(
                "Trap Frequency: {} +- {}% ".format(Params[1], ParamsErr[1] / Params[1] * 100))
            print(
                "Big Gamma: {} +- {}% ".format(Params[2], ParamsErr[2] / Params[2] * 100))

        self.A = _uncertainties.ufloat(Params[0], ParamsErr[0])
        self.Ftrap = _uncertainties.ufloat(Params[1], ParamsErr[1])
        self.Gamma = _uncertainties.ufloat(Params[2], ParamsErr[2])

        if MakeFig == True:
            return self.A, self.Ftrap, self.Gamma, fig, ax
        else:
            return self.A, self.Ftrap, self.Gamma

    def get_fit_from_peak(self, lowerLimit, upperLimit, NumPointsSmoothing=1, Silent=False, ShowFig=True):
        """
        Finds an approximate values for the peaks central frequency, height, 
        and FWHM by looking for the heighest peak in the frequncy range defined 
        by the imput arguments. It then uses the central frequncy as the trapping 
        frequency, peak height to an approximate A value and the FWHM to an approximate
        Gamma (damping) value.

        Parameters
        ----------
        lowerLimit : float
            The lower frequency limit of the range in which it looks for a peak
        upperLimit : float
            The higher frequency limit of the range in which it looks for a peak
        NumPointsSmoothing : float
            The number of points of moving-average smoothing it applies before fitting the 
            peak.
        Silent : bool
            Whether it prints the values fitted or is silent.
        ShowFig : bool
            Whether it makes and shows the figure object or not.

        Returns
        -------
        Ftraps : ufloat
            Trapping frequency
        A : ufloat
            A parameter
        Gamma : ufloat
            Gamma, the damping parameter
        """
        lowerIndex = list(self.freqs).index(
            take_closest(self.freqs, lowerLimit))
        upperIndex = list(self.freqs).index(
            take_closest(self.freqs, upperLimit))

        if lowerIndex == upperIndex:
            _warnings.warn("range is too small, returning NaN", UserWarning)
            val = _uncertainties.ufloat(_np.NaN, _np.NaN)
            return val, val, val

        MaxPSD = max(self.PSD[lowerIndex:upperIndex])

        CentralFreq = self.freqs[list(self.PSD).index(MaxPSD)]
        centralIndex = list(self.freqs).index(CentralFreq)

        approx_A = MaxPSD * 1e16  # 1e16 was calibrated for a number of saves to be approximately the correct conversion factor between the height of the PSD and the A factor in the fitting

        MinPSD = min(self.PSD[lowerIndex:upperIndex])

        # need to get this on log scale
        HalfMax = MinPSD + (MaxPSD - MinPSD) / 2

        try:
            LeftSideOfPeakIndex = list(self.PSD).index(
                take_closest(self.PSD[lowerIndex:centralIndex], HalfMax))
            LeftSideOfPeak = self.freqs[LeftSideOfPeakIndex]
        except IndexError:
            _warnings.warn("range is too small, returning NaN", UserWarning)
            val = _uncertainties.ufloat(_np.NaN, _np.NaN)
            return val, val, val, val

        try:
            RightSideOfPeakIndex = list(self.PSD).index(
                take_closest(self.PSD[centralIndex:upperIndex], HalfMax))
            RightSideOfPeak = self.freqs[RightSideOfPeakIndex]
        except IndexError:
            _warnings.warn("range is too small, returning NaN", UserWarning)
            val = _uncertainties.ufloat(_np.NaN, _np.NaN)
            return val, val, val, val

        FWHM = RightSideOfPeak - LeftSideOfPeak

<<<<<<< HEAD
        approx_Gamma = FWHM/4
        try:
            self.get_fit((upperLimit-lowerLimit)/2, 1, CentralFreq, 
                         A_Initial=approx_A, Gamma_Initial=approx_Gamma, Silent=Silent,
                         MakeFig=ShowFig, ShowFig=ShowFig)
        except TypeError: 
            _warnings.warn("range is too small to fit, returning NaN", UserWarning)
            val = _uncertainties.ufloat(_np.NaN, _np.NaN)
            return val, val, val
=======
        approx_Gamma = FWHM / 4

        self.get_fit((upperLimit - lowerLimit) / 2, 1, CentralFreq,
                     A_Initial=approx_A, Gamma_Initial=approx_Gamma, Silent=Silent,
                     MakeFig=ShowFig, ShowFig=ShowFig)
>>>>>>> 9037f5e9
        FTrap = self.Ftrap
        A = self.A
        Gamma = self.Gamma

        omegaArray = 2 * _np.pi * \
            self.freqs[LeftSideOfPeakIndex:RightSideOfPeakIndex]
        PSDArray = self.PSD[LeftSideOfPeakIndex:RightSideOfPeakIndex]
        FittedValues = _PSD_fitting_eqn(
            A, 2 * _np.pi * FTrap, Gamma, omegaArray)
        AveOfDeviation = sum((PSDArray - FittedValues) /
                             PSDArray) / len(PSDArray)
        return FTrap, A, Gamma, AveOfDeviation

    def get_fit_auto(self, CentralFreq, MaxWidth=15000, MinWidth=500, WidthIntervals=500, ShowFig=True):
        """
        Tries a range of regions to search for peaks and runs the one with the least error
        and returns the parameters with the least errors.

        Parameters
        ----------
        CentralFreq : float
            The central frequency to use for the fittings.
        MaxWidth : float
            The maximum bandwidth to use for the fitting of the peaks.
        MinWidth : float
            The minimum bandwidth to use for the fitting of the peaks.
        WidthIntervals : float
            The intervals to use in going between the MaxWidth and MinWidth.
        ShowFig : bool
            Whether to plot and show the final (best) fitting or not.

        Returns
        -------
        Ftraps : ufloat
            Trapping frequency
        A : ufloat
            A parameter
        Gamma : ufloat
            Gamma, the damping parameter
        """
        MinTotalAveOfDeviation = _np.infty
        for Width in _np.arange(MaxWidth, MinWidth - WidthIntervals, -WidthIntervals):
            try:
                Ftrap, A, Gamma = self.get_fit_from_peak(
                    CentralFreq - Width / 2, CentralFreq + Width / 2, Silent=True, ShowFig=False)
            except RuntimeError:
                _warnings.warn("Couldn't find good fit with width {}".format(
                    Width), RuntimeWarning)
                val = _uncertainties.ufloat(_np.NaN, _np.NaN)
                Ftrap = val
                A = val
                Gamma = val
            TotalSumSquaredError = (
                A.std_dev / A.n)**2 + (Gamma.std_dev / Gamma.n)**2 + (Ftrap.std_dev / Ftrap.n)**2
            #print("totalError: {}".format(TotalSumSquaredError))
            if TotalSumSquaredError < MinTotalSumSquaredError:
                MinTotalSumSquaredError = TotalSumSquaredError
                BestWidth = Width
        print("found best")
        self.get_fit_from_peak(CentralFreq - BestWidth / 2,
                               CentralFreq + BestWidth / 2, ShowFig=ShowFig)
        FTrap = self.Ftrap
        A = self.A
        Gamma = self.Gamma
        return FTrap, A, Gamma

    def extract_parameters(self, P_mbar, P_Error):
        """
        Extracts the Radius  mass and Conversion factor for a particle.

        P_mbar : float 
            The pressure in mbar when the data was taken.
        P_Error : float
            The error in the pressure value (as a decimal e.g. 15% = 0.15)


        """

        [R, M, ConvFactor], [RErr, MErr, ConvFactorErr] = \
            extract_parameters(P_mbar, P_Error,
                               self.A.n, self.A.std_dev,
                               self.Gamma.n, self.Gamma.std_dev)
        self.Radius = _uncertainties.ufloat(R, RErr)
        self.Mass = _uncertainties.ufloat(M, MErr)
        self.ConvFactor = _uncertainties.ufloat(ConvFactor, ConvFactorErr)

        return self.Radius, self.Mass, self.ConvFactor

    def extract_ZXY_motion(self, ApproxZXYFreqs, uncertaintyInFreqs, ZXYPeakWidths, subSampleFraction):
        """
        Extracts the x, y and z signals (in volts) from the

        """
        [zf, xf, yf] = ApproxZXYFreqs
        zf, xf, yf = get_ZXY_freqs(
            self, zf, xf, yf, bandwidth=uncertaintyInFreqs)
        print(zf, xf, yf)
        [zwidth, xwidth, ywidth] = ZXYPeakWidths
        self.zVolts, self.xVolts, self.yVolts = get_ZXY_data(
            self, zf, xf, yf, subSampleFraction, zwidth, xwidth, ywidth)
        return self.zVolts, self.xVolts, self.yVolts

    def plot_phase_space(self, zf, xf=80000, yf=120000, FractionOfSampleFreq=4, zwidth=10000, xwidth=5000, ywidth=5000, ShowFig=True):
        """
        author: Markus Rademacher
        """
        Z, X, Y, Time = get_ZXY_data(
            self, zf, xf, yf, FractionOfSampleFreq, zwidth, xwidth, ywidth, ShowFig=False)

        conv = self.ConvFactor.n
        ZArray = Z / conv
        ZVArray = _np.diff(ZArray) * (self.SampleFreq / FractionOfSampleFreq)
        VarZ = _np.var(ZArray)
        VarZV = _np.var(ZVArray)
        MaxZ = _np.max(ZArray)
        MaxZV = _np.max(ZVArray)
        if MaxZ > MaxZV / (2 * _np.pi * zf):
            _plotlimit = MaxZ * 1.1
        else:
            _plotlimit = MaxZV / (2 * _np.pi * zf) * 1.1

        JP1 = _sns.jointplot(_pd.Series(ZArray[1:], name="$z$(m) \n filepath=%s" % (self.filepath)), _pd.Series(
            ZVArray / (2 * _np.pi * zf), name="$v_z$/$\omega$(m)"), stat_func=None, xlim=[-_plotlimit, _plotlimit], ylim=[-_plotlimit, _plotlimit])
        JP1.ax_joint.text(_np.mean(ZArray), MaxZV / (2 * _np.pi * zf) * 1.15,
                          r"$\sigma_z=$ %.2Em, $\sigma_v=$ %.2Em" % (
                              VarZ, VarZV),
                          horizontalalignment='center')
        JP1.ax_joint.text(_np.mean(ZArray), MaxZV / (2 * _np.pi * zf) * 1.6,
                          "filepath=%s" % (self.filepath),
                          horizontalalignment='center')
        if ShowFig == True:
            _plt.show()

        return VarZ, VarZV, JP1, self.Mass


def calc_temp(Data_ref, Data):
    #T = 300*(Data.A/Data.Gamma)/(Data_ref.A/Data_ref.Gamma)
    T = 300 * ((Data.A * Data_ref.Gamma) / (Data_ref.A * Data.Gamma))
    return T


def fit_curvefit(p0, datax, datay, function, yerr=None, **kwargs):

    pfit, pcov = \
        _curve_fit(function, datax, datay, p0=p0,
                   sigma=yerr, epsfcn=0.0001, **kwargs)
    error = []
    for i in range(len(pfit)):
        try:
            error.append(_np.absolute(pcov[i][i])**0.5)
        except:
            error.append(0.00)
    pfit_curvefit = pfit
    perr_curvefit = _np.array(error)
    return pfit_curvefit, perr_curvefit


def moving_average(a, n=3):
    ret = _np.cumsum(a, dtype=float)
    ret[n:] = ret[n:] - ret[:-n]
    return ret[n - 1:] / n


def take_closest(myList, myNumber):
    """
    Assumes myList is sorted. Returns closest value to myNumber.

    If two numbers are equally close, return the smallest number.
    """
    pos = _bisect_left(myList, myNumber)
    if pos == 0:
        return myList[0]
    if pos == len(myList):
        return myList[-1]
    before = myList[pos - 1]
    after = myList[pos]
    if after - myNumber < myNumber - before:
        return after
    else:
        return before


def _PSD_fitting_eqn(A, OmegaTrap, gamma, omega):
    """
    Parameters
    ----------
    A : float
        Fitting constant A
        A = γ**2*Γ_0*(K_b*T_0)/(π*m)
        where:
            γ = conversionFactor
            Γ_0 = Damping factor due to environment
            π = pi
    OmegaTrap : float
        The trapping frequency in the axis of interest 
        (in angular frequency)
    Gamma : float
        The damping factor Gamma = Γ = Γ_0 + δΓ
        where:
            Γ_0 = Damping factor due to environment
            δΓ = extra damping due to feedback or other effects
    """
    return A / ((OmegaTrap**2 - omega**2)**2 + (omega * gamma)**2)


def fit_PSD(Data, bandwidth, NMovAve, TrapFreqGuess, AGuess=0.1e10, GammaGuess=400, MakeFig=True, ShowFig=True):
    """
    Fits theory PSD to Data. Assumes highest point of PSD is the
    trapping frequency.

    Parameters
    ----------
    Data - data object to be fitted
    bandwidth - bandwidth around trapping frequency peak to
                fit the theory PSD to
    NMovAve - amount of moving averages to take before the fitting

    ShowFig - (defaults to True) if set to True this function plots the
        PSD of the data, smoothed data and theory peak from fitting.

    Returns
    -------
    ParamsFit - Fitted parameters:
        [A, TrappingFrequency, Gamma]
    ParamsFitErr - Error in fitted parameters:
        [AErr, TrappingFrequencyErr, GammaErr]

    """
    AngFreqs = 2 * _np.pi * Data.freqs
    Angbandwidth = 2 * _np.pi * bandwidth
    AngTrapFreqGuess = 2 * _np.pi * TrapFreqGuess

    ClosestToAngTrapFreqGuess = take_closest(AngFreqs, AngTrapFreqGuess)
    index_ftrap = _np.where(AngFreqs == ClosestToAngTrapFreqGuess)
    ftrap = AngFreqs[index_ftrap]

    f_fit_lower = take_closest(AngFreqs, ftrap - Angbandwidth / 2)
    f_fit_upper = take_closest(AngFreqs, ftrap + Angbandwidth / 2)

    indx_fit_lower = int(_np.where(AngFreqs == f_fit_lower)[0])
    indx_fit_upper = int(_np.where(AngFreqs == f_fit_upper)[0])

#    print(f_fit_lower, f_fit_upper)
#    print(AngFreqs[indx_fit_lower], AngFreqs[indx_fit_upper])

    # find highest point in region about guess for trap frequency - use that
    # as guess for trap frequency and recalculate region about the trap
    # frequency
    index_ftrap = _np.where(Data.PSD == max(
        Data.PSD[indx_fit_lower:indx_fit_upper]))

    ftrap = AngFreqs[index_ftrap]

#    print(ftrap)

    f_fit_lower = take_closest(AngFreqs, ftrap - Angbandwidth / 2)
    f_fit_upper = take_closest(AngFreqs, ftrap + Angbandwidth / 2)

    indx_fit_lower = int(_np.where(AngFreqs == f_fit_lower)[0])
    indx_fit_upper = int(_np.where(AngFreqs == f_fit_upper)[0])

    PSD_smoothed = moving_average(Data.PSD, NMovAve)
    freqs_smoothed = moving_average(AngFreqs, NMovAve)

    logPSD_smoothed = 10 * _np.log10(PSD_smoothed)

    def calc_theory_PSD_curve_fit(freqs, A, TrapFreq, BigGamma):
        Theory_PSD = 10 * \
            _np.log10(_PSD_fitting_eqn(A, TrapFreq, BigGamma, freqs))
        if A < 0 or TrapFreq < 0 or BigGamma < 0:
            return 1e9
        else:
            return Theory_PSD

    datax = freqs_smoothed[indx_fit_lower:indx_fit_upper]
    datay = logPSD_smoothed[indx_fit_lower:indx_fit_upper]

    p0 = _np.array([AGuess, ftrap, GammaGuess])

    Params_Fit, Params_Fit_Err = fit_curvefit(p0,
                                              datax, datay, calc_theory_PSD_curve_fit)

    if MakeFig == True:
        fig = _plt.figure()
        ax = fig.add_subplot(111)

        PSDTheory_fit_initial = 10 * _np.log10(
            _PSD_fitting_eqn(p0[0], p0[1],
                             p0[2], freqs_smoothed))

        PSDTheory_fit = 10 * _np.log10(
            _PSD_fitting_eqn(Params_Fit[0],
                             Params_Fit[1],
                             Params_Fit[2],
                             freqs_smoothed))

        ax.plot(AngFreqs / (2 * _np.pi), Data.PSD,
                color="darkblue", label="Raw PSD Data", alpha=0.5)
        ax.plot(freqs_smoothed / (2 * _np.pi), 10**(logPSD_smoothed / 10),
                color='blue', label="smoothed", linewidth=1.5)
        ax.plot(freqs_smoothed / (2 * _np.pi), 10**(PSDTheory_fit_initial / 10),
                '--', alpha=0.7, color="purple", label="initial vals")
        ax.plot(freqs_smoothed / (2 * _np.pi), 10**(PSDTheory_fit / 10),
                color="red", label="fitted vals")
        ax.set_xlim([(ftrap - 5 * Angbandwidth) / (2 * _np.pi),
                     (ftrap + 5 * Angbandwidth) / (2 * _np.pi)])
        ax.plot([(ftrap - Angbandwidth) / (2 * _np.pi), (ftrap - Angbandwidth) / (2 * _np.pi)],
                [min(10**(logPSD_smoothed / 10)),
                 max(10**(logPSD_smoothed / 10))], '--',
                color="grey")
        ax.plot([(ftrap + Angbandwidth) / (2 * _np.pi), (ftrap + Angbandwidth) / (2 * _np.pi)],
                [min(10**(logPSD_smoothed / 10)),
                 max(10**(logPSD_smoothed / 10))], '--',
                color="grey")
        ax.semilogy()
        ax.legend(loc="best")
        ax.set_xlabel("Frequency (Hz)")
        ax.set_ylabel("$S_{xx}$ ($v^2/Hz$)")
        if ShowFig == True:
            _plt.show()
        return Params_Fit, Params_Fit_Err, fig, ax
    else:
        return Params_Fit, Params_Fit_Err


def extract_parameters(Pressure, PressureErr, A, AErr, Gamma0, Gamma0Err):
    """
    Calculates the radius, mass and conversion factor and thier uncertainties.
    For values to be correct data must have been taken with feedback off and
    at pressures of around 1mbar (this is because the equations assume
    harmonic motion and at lower pressures the uncooled particle experiences
    anharmonic motion (due to exploring furthur outside the middle of the trap).
    When cooled the value of Gamma (the damping) is a combination of the
    enviromental damping and feedback damping and so is not the correct value
    for use in this equation (as it requires the enviromental damping).
    Environmental damping can be predicted though as A=const*Gamma0. By
    fitting to 1mbar data one can find the value of the const and therefore
    Gamma0 = A/const

    Parameters
    ----------
    Pressure : float
        Pressure in mbar when the data was taken
    PressureErr : float
        Error in the Pressure as a decimal (e.g. 15% error is 0.15) 
    A : float
                Fitting constant A
                A = γ**2*Γ_0*(K_b*T_0)/(π*m)
                where:
                        γ = conversionFactor
                        Γ_0 = Damping factor due to environment
                        π = pi
    AErr : float
                Error in Fitting constant A
    Gamma0 : float
                The enviromental damping factor Gamma_0 = Γ_0
    Gamma0Err : float
        The error in the enviromental damping factor Gamma_0 = Γ_0

    Returns:
    Params : list
        [radius, mass, conversionFactor]
    ParamsError : list
        [radiusError, massError, conversionFactorError]
    """
    Pressure = 100 * Pressure  # conversion to Pascals

    rho = 2200  # kgm^3
    dm = 0.372e-9  # m I'Hanlon, 2003
    T0 = 300  # kelvin
    kB = 1.38e-23  # m^2 kg s^-2 K-1
    eta = 18.27e-6  # Pa s, viscosity of air

    radius = (0.169 * 9 * _np.pi * eta * dm**2) / \
        (_np.sqrt(2) * rho * kB * T0) * (Pressure) / (Gamma0)
    err_radius = radius * \
        _np.sqrt(((PressureErr * Pressure) / Pressure)
                 ** 2 + (Gamma0Err / Gamma0)**2)
    mass = rho * ((4 * _np.pi * radius**3) / 3)
    err_mass = mass * 2 * err_radius / radius
    conversionFactor = _np.sqrt(A * _np.pi * mass / (kB * T0 * Gamma0))
    err_conversionFactor = conversionFactor * \
        _np.sqrt((AErr / A)**2 + (err_mass / mass)
                 ** 2 + (Gamma0Err / Gamma0)**2)

    return [radius, mass, conversionFactor], [err_radius, err_mass, err_conversionFactor]


def get_ZXY_freqs(Data, zfreq, xfreq, yfreq, bandwidth=5000):
    """
    Determines the exact z, x and y peak frequencies from approximate
    frequencies by finding the highest peak in the PSD "close to" the
    approximate peak frequency. By "close to" I mean within the range:
    approxFreq - bandwidth/2 to approxFreq + bandwidth/2

    Parameters
    ----------
    Data : DataObject
        DataObject containing the data for which you want to determine the
        z, x and y frequencies.
    zfreq : float
        An approximate frequency for the z peak
    xfreq : float
        An approximate frequency for the z peak
    yfreq : float
        An approximate frequency for the z peak
    bandwidth : float
        The bandwidth around the approximate peak to look for the actual peak.

        Returns:
    trapfreqs : list
        List containing the trap frequencies in the following order (z, x, y)

    """
    trapfreqs = []
    for freq in [zfreq, xfreq, yfreq]:
        z_f_fit_lower = take_closest(Data.freqs, freq - bandwidth / 2)
        z_f_fit_upper = take_closest(Data.freqs, freq + bandwidth / 2)
        z_indx_fit_lower = int(_np.where(Data.freqs == z_f_fit_lower)[0])
        z_indx_fit_upper = int(_np.where(Data.freqs == z_f_fit_upper)[0])

        z_index_ftrap = _np.where(Data.PSD == max(
            Data.PSD[z_indx_fit_lower:z_indx_fit_upper]))
        # find highest point in region about guess for trap frequency
        # use that as guess for trap frequency and recalculate region
        # about the trap frequency
        z_ftrap = Data.freqs[z_index_ftrap]
        trapfreqs.append(z_ftrap)
    return trapfreqs


def get_ZXY_data(Data, zf, xf, yf, FractionOfSampleFreq,
                 zwidth=10000, xwidth=5000, ywidth=5000,
                 ztransition=10000, xtransition=5000, ytransition=5000,
                 filterImplementation="filtfilt",
                 timeStart="Default", timeEnd="Default",
                 ShowFig=True):
    """
    Given a Data object and the frequencies of the z, x and y peaks (and some
    optional parameters for the created filters) this function extracts the
    individual z, x and y signals (in volts) by creating IIR filters and filtering
    the Data.

    Parameters
    ----------
    Data : DataObject
        DataObject containing the data for which you want to extract the
        z, x and y signals.
    zf : float
        The frequency of the z peak in the PSD
    xf : float
        The frequency of the x peak in the PSD
    yf : float
        The frequency of the y peak in the PSD
    FractionOfSampleFreq : integer
        The fraction of the sample frequency to sub-sample the data by.
        This sometimes needs to be done because a filter with the appropriate
        frequency response may not be generated using the sample rate at which
        the data was taken. Increasing this number means the x, y and z signals
        produced by this function will be sampled at a lower rate but a higher
        number means a higher chance that the filter produced will have a nice
        frequency response.
    zwidth : float
        The width of the pass-band of the IIR filter to be generated to
        filter Z.
    xwidth : float
        The width of the pass-band of the IIR filter to be generated to
        filter X.
    ywidth : float
        The width of the pass-band of the IIR filter to be generated to
        filter Y.
    ztransition : float
        The width of the transition-band of the IIR filter to be generated to
        filter Z.
    xtransition : float
        The width of the transition-band of the IIR filter to be generated to
        filter X.
    ytransition : float
        The width of the transition-band of the IIR filter to be generated to
        filter Y.
    filterImplementation : string
        filtfilt or lfilter - use scipy.filtfilt or lfilter
        default: filtfilt
    timeStart : float
        Starting time for filtering
    timeEnd : float
        Ending time for filtering
    ShowFig : bool
        If True - plot unfiltered and filtered PSD for z, x and y.
        If False - don't plot anything

    Returns
    -------
    zdata : ndarray
        Array containing the z signal in volts with time.
    xdata : ndarray
        Array containing the x signal in volts with time.
    ydata : ndarray
        Array containing the y signal in volts with time.
    timedata : ndarray
        Array containing the time data to go with the z, x, and y signal.
    """
    if timeStart == "Default":
        timeStart = Data.time[0]
    if timeEnd == "Default":
        timeEnd = Data.time[-1]

    StartIndex = list(Data.time).index(take_closest(Data.time, timeStart))
    EndIndex = list(Data.time).index(take_closest(Data.time, timeEnd))

    SAMPLEFREQ = Data.SampleFreq / FractionOfSampleFreq

    if filterImplementation == "filtfilt":
        ApplyFilter = scipy.signal.filtfilt
    elif filterImplementation == "lfilter":
        ApplyFilter = scipy.signal.lfilter
    else:
        raise ValueError("filterImplementation must be one of [filtfilt, lfilter] you entered: {}".format(
            filterImplementation))

    input_signal = Data.Voltage[StartIndex: EndIndex][0::FractionOfSampleFreq]

    bZ, aZ = IIRFilterDesign(zf, zwidth, ztransition, SAMPLEFREQ, GainStop=100)

    zdata = ApplyFilter(bZ, aZ, input_signal)

    if(_np.isnan(zdata).any()):
        raise ValueError(
            "Value Error: FractionOfSampleFreq must be higher, a sufficiently small sample frequency should be used to produce a working IIR filter.")

    bX, aX = IIRFilterDesign(xf, xwidth, xtransition, SAMPLEFREQ, GainStop=100)

    xdata = ApplyFilter(bX, aX, input_signal)

    if(_np.isnan(xdata).any()):
        raise ValueError(
            "Value Error: FractionOfSampleFreq must be higher, a sufficiently small sample frequency should be used to produce a working IIR filter.")

    bY, aY = IIRFilterDesign(yf, ywidth, ytransition, SAMPLEFREQ, GainStop=100)

    ydata = ApplyFilter(bY, aY, input_signal)

    if(_np.isnan(ydata).any()):
        raise ValueError(
            "Value Error: FractionOfSampleFreq must be higher, a sufficiently small sample frequency should be used to produce a working IIR filter.")

    if ShowFig == True:
        NPerSegment = len(Data.time)
        if NPerSegment > 1e5:
            NPerSegment = int(1e5)
        f, PSD = scipy.signal.welch(
            input_signal, SAMPLEFREQ, nperseg=NPerSegment)
        f_z, PSD_z = scipy.signal.welch(zdata, SAMPLEFREQ, nperseg=NPerSegment)
        f_y, PSD_y = scipy.signal.welch(ydata, SAMPLEFREQ, nperseg=NPerSegment)
        f_x, PSD_x = scipy.signal.welch(xdata, SAMPLEFREQ, nperseg=NPerSegment)
        _plt.plot(f, PSD)
        _plt.plot(f_z, PSD_z, label="z")
        _plt.plot(f_x, PSD_x, label="x")
        _plt.plot(f_y, PSD_y, label="y")
        _plt.legend(loc="best")
        _ply.semilogy
        _plt.xlim([zf - zwidth - ztransition, yf + ywidth + ytransition])
        _plt.show()

    timedata = Data.time[StartIndex: EndIndex][0::FractionOfSampleFreq]
    return zdata, xdata, ydata, timedata


def get_ZXY_data_IFFT(Data, zf, xf, yf,
                      zwidth=10000, xwidth=5000, ywidth=5000,
                      timeStart="Default", timeEnd="Default",
                      ShowFig=True):
    """
    Given a Data object and the frequencies of the z, x and y peaks (and some
    optional parameters for the created filters) this function extracts the
    individual z, x and y signals (in volts) by creating IIR filters and filtering
    the Data.

    Parameters
    ----------
    Data : DataObject
        DataObject containing the data for which you want to extract the
        z, x and y signals.
    zf : float
        The frequency of the z peak in the PSD
    xf : float
        The frequency of the x peak in the PSD
    yf : float
        The frequency of the y peak in the PSD
    zwidth : float
        The width of the pass-band of the IIR filter to be generated to
        filter Z.
    xwidth : float
        The width of the pass-band of the IIR filter to be generated to
        filter X.
    ywidth : float
        The width of the pass-band of the IIR filter to be generated to
        filter Y.
    timeStart : float
        Starting time for filtering
    timeEnd : float
        Ending time for filtering
    ShowFig : bool
        If True - plot unfiltered and filtered PSD for z, x and y.
        If False - don't plot anything

    Returns
    -------
    zdata : ndarray
        Array containing the z signal in volts with time.
    xdata : ndarray
        Array containing the x signal in volts with time.
    ydata : ndarray
        Array containing the y signal in volts with time.
    timedata : ndarray
        Array containing the time data to go with the z, x, and y signal.
    """
    if timeStart == "Default":
        timeStart = Data.time[0]
    if timeEnd == "Default":
        timeEnd = Data.time[-1]

    StartIndex = list(Data.time).index(take_closest(Data.time, timeStart))
    EndIndex = list(Data.time).index(take_closest(Data.time, timeEnd))

    SAMPLEFREQ = Data.SampleFreq

    input_signal = Data.Voltage[StartIndex: EndIndex]

    zdata = IFFT_filter(input_signal, SAMPLEFREQ, zf -
                        zwidth / 2, zf + zwidth / 2)

    xdata = IFFT_filter(input_signal, SAMPLEFREQ, xf -
                        zwidth / 2, xf + zwidth / 2)

    ydata = IFFT_filter(input_signal, SAMPLEFREQ, yf -
                        zwidth / 2, yf + zwidth / 2)

    if ShowFig == True:
        NPerSegment = len(Data.time)
        if NPerSegment > 1e5:
            NPerSegment = int(1e5)
        f, PSD = scipy.signal.welch(
            input_signal, SAMPLEFREQ, nperseg=NPerSegment)
        f_z, PSD_z = scipy.signal.welch(zdata, SAMPLEFREQ, nperseg=NPerSegment)
        f_y, PSD_y = scipy.signal.welch(ydata, SAMPLEFREQ, nperseg=NPerSegment)
        f_x, PSD_x = scipy.signal.welch(xdata, SAMPLEFREQ, nperseg=NPerSegment)
        _plt.plot(f, PSD)
        _plt.plot(f_z, PSD_z, label="z")
        _plt.plot(f_x, PSD_x, label="x")
        _plt.plot(f_y, PSD_y, label="y")
        _plt.legend(loc="best")
        _plt.xlim([zf - zwidth, yf + ywidth])
        _plt.xlabel('Frequency (Hz)')
        _plt.ylabel(r'$S_{xx}$')
        _plt.semilogy()
        _plt.title("filepath = %s" % (Data.filepath))
        _plt.show()

    timedata = Data.time[StartIndex: EndIndex]
    return zdata, xdata, ydata, timedata


def animate(zdata, xdata, ydata,
            conversionFactor, timedata,
            BoxSize,
            timeSteps=100, filename="particle"):
    """
    Animates the particle's motion given the z, x and y signal (in Volts)
    and the conversion factor (to convert between V and nm).

    Parameters
    ----------
    zdata : ndarray
        Array containing the z signal in volts with time.
    xdata : ndarray
        Array containing the x signal in volts with time.
    ydata : ndarray
        Array containing the y signal in volts with time.
    conversionFactor : float
        conversion factor (in units of Volts/Metre)
    timedata : ndarray
        Array containing the time data in seconds.
    BoxSize : float
        The size of the box in which to animate the particle - in nm
    timeSteps : int
        Number of time steps to animate
    filename : string
        filename to create the mp4 under ({filename}.mp4)

    """
    timePerFrame = 0.203
    print("This will take ~ {} minutes".format(timePerFrame * timeSteps / 60))

    conv = conversionFactor * 1e-9

    ZBoxStart = -BoxSize  # 1/conv*(_np.mean(zdata)-0.06)
    ZBoxEnd = BoxSize  # 1/conv*(_np.mean(zdata)+0.06)
    XBoxStart = -BoxSize  # 1/conv*(_np.mean(xdata)-0.06)
    XBoxEnd = BoxSize  # 1/conv*(_np.mean(xdata)+0.06)
    YBoxStart = -BoxSize  # 1/conv*(_np.mean(ydata)-0.06)
    YBoxEnd = BoxSize  # 1/conv*(_np.mean(ydata)+0.06)

    FrameInterval = 1  # how many timesteps = 1 frame in animation

    a = 20
    b = 0.6 * a
    myFPS = 7
    myBitrate = 1e6

    fig = _plt.figure(figsize=(a, b))
    ax = fig.add_subplot(111, projection='3d')
    ax.set_title("{} us".format(timedata[0] * 1e6))
    ax.set_xlabel('X (nm)')
    ax.set_xlim([XBoxStart, XBoxEnd])
    ax.set_ylabel('Y (nm)')
    ax.set_ylim([YBoxStart, YBoxEnd])
    ax.set_zlabel('Z (nm)')
    ax.set_zlim([ZBoxStart, ZBoxEnd])
    ax.view_init(20, -30)

    #ax.view_init(0, 0)

    def setup_plot():
        XArray = 1 / conv * xdata[0]
        YArray = 1 / conv * ydata[0]
        ZArray = 1 / conv * zdata[0]
        scatter = ax.scatter(XArray, YArray, ZArray)
        return scatter,

    def animate(i):
        # print "\r {}".format(i),
        print("Frame: {}".format(i), end="\r")
        ax.clear()
        ax.view_init(20, -30)
        ax.set_title("{} us".format(timedata[i] * 1e6))
        ax.set_xlabel('X (nm)')
        ax.set_xlim([XBoxStart, XBoxEnd])
        ax.set_ylabel('Y (nm)')
        ax.set_ylim([YBoxStart, YBoxEnd])
        ax.set_zlabel('Z (nm)')
        ax.set_zlim([ZBoxStart, ZBoxEnd])
        XArray = 1 / conv * xdata[i]
        YArray = 1 / conv * ydata[i]
        ZArray = 1 / conv * zdata[i]
        scatter = ax.scatter(XArray, YArray, ZArray)
        ax.scatter([XArray], [0], [-ZBoxEnd], c='k', alpha=0.9)
        ax.scatter([-XBoxEnd], [YArray], [0], c='k', alpha=0.9)
        ax.scatter([0], [YBoxEnd], [ZArray], c='k', alpha=0.9)

        Xx, Yx, Zx, Xy, Yy, Zy, Xz, Yz, Zz = [], [], [], [], [], [], [], [], []

        for j in range(0, 30):

            Xlast = 1 / conv * xdata[i - j]
            Ylast = 1 / conv * ydata[i - j]
            Zlast = 1 / conv * zdata[i - j]

            Alpha = 0.5 - 0.05 * j
            if Alpha > 0:
                ax.scatter([Xlast], [0 + j * 10],
                           [-ZBoxEnd], c='grey', alpha=Alpha)
                ax.scatter([-XBoxEnd], [Ylast], [0 - j * 10],
                           c='grey', alpha=Alpha)
                ax.scatter([0 - j * 2], [YBoxEnd],
                           [Zlast], c='grey', alpha=Alpha)

                Xx.append(Xlast)
                Yx.append(0 + j * 10)
                Zx.append(-ZBoxEnd)

                Xy.append(-XBoxEnd)
                Yy.append(Ylast)
                Zy.append(0 - j * 10)

                Xz.append(0 - j * 2)
                Yz.append(YBoxEnd)
                Zz.append(Zlast)

            if j < 15:
                XCur = 1 / conv * xdata[i - j + 1]
                YCur = 1 / conv * ydata[i - j + 1]
                ZCur = 1 / conv * zdata[i - j + 1]
                ax.plot([Xlast, XCur], [Ylast, YCur], [Zlast, ZCur], alpha=0.4)

        ax.plot_wireframe(Xx, Yx, Zx, color='grey')
        ax.plot_wireframe(Xy, Yy, Zy, color='grey')
        ax.plot_wireframe(Xz, Yz, Zz, color='grey')

        return scatter,

    anim = _animation.FuncAnimation(fig, animate, int(
        timeSteps / FrameInterval), init_func=setup_plot, blit=True)

    _plt.rcParams['animation.ffmpeg_path'] = '/usr/bin/ffmpeg'
    mywriter = _animation.FFMpegWriter(fps=myFPS, bitrate=myBitrate)
    # , fps = myFPS, bitrate = myBitrate)
    anim.save('{}.mp4'.format(filename), writer=mywriter)
    return None


def IFFT_filter(Signal, SampleFreq, lowerFreq, upperFreq):
    """
    Filters data using fft -> zeroing out fft bins -> ifft

    Parameters
    ----------
    Signal : ndarray
        Signal to be filtered
    SampleFreq : float
        Sample frequency of signal
    lowerFreq : float
        Lower frequency of bandpass to allow through filter
    upperFreq : float
       Upper frequency of bandpass to allow through filter

    Returns
    -------
    FilteredData : ndarray
        Array containing the filtered data
    """
    print("starting fft")
    Signalfft = scipy.fftpack.fft(Signal)
    print("starting freq calc")
    freqs = _np.fft.fftfreq(len(Signal)) * SampleFreq
    print("starting bin zeroing")
    for i, freq in enumerate(freqs):
        if freq < lowerFreq or freq > upperFreq:
            Signalfft[i] = 0
    print("starting ifft")
    FilteredSignal = 2 * scipy.fftpack.ifft(Signalfft)
    print("done")
    return _np.real(FilteredSignal)


def IIR_filter_design(CentralFreq, bandwidth, transitionWidth, SampleFreq, GainStop=40, GainPass=0.01):
    """
    Function to calculate the coefficients of an IIR filter.

    Parameters
    ----------
    CentralFreq : float
        Central frequency of the IIR filter to be designed
    bandwidth : float
        The width of the passband to be created about the central frequency
    transitionWidth : float
        The width of the transition band between the pass-band and stop-band
    SampleFreq : float
        The sample frequency (rate) of the data to be filtered
    GainStop : float
        The dB of attenuation within the stopband (i.e. outside the passband)
    GainPass : float
        The dB attenuation inside the passband (ideally close to 0 for a bandpass filter)

    Returns
    -------
    b : ndarray
        coefficients multiplying the current and past inputs (feedforward coefficients)
    a : ndarray
        coefficients multiplying the past outputs (feedback coefficients)
    """
    NyquistFreq = SampleFreq / 2
    if (CentralFreq + bandwidth / 2 + transitionWidth > NyquistFreq):
        raise ValueError(
            "Need a higher Sample Frequency for this Central Freq, Bandwidth and transition Width")

    CentralFreqNormed = CentralFreq / NyquistFreq
    bandwidthNormed = bandwidth / NyquistFreq
    transitionWidthNormed = transitionWidth / NyquistFreq
    bandpass = [CentralFreqNormed - bandwidthNormed /
                2, CentralFreqNormed + bandwidthNormed / 2]
    bandstop = [CentralFreqNormed - bandwidthNormed / 2 - transitionWidthNormed,
                CentralFreqNormed + bandwidthNormed / 2 + transitionWidthNormed]
    print(bandpass, bandstop)
    b, a = scipy.signal.iirdesign(bandpass, bandstop, GainPass, GainStop)
    return b, a


def IIR_filter_design_New(Order, btype, CriticalFreqs, SampleFreq, StopbandAttenuation=40, ftype='cheby2'):
    """
    Function to calculate the coefficients of an IIR filter.

    Parameters
    ----------
    CentralFreq : float
        Central frequency of the IIR filter to be designed
    bandwidth : float
        The width of the passband to be created about the central frequency
    transitionWidth : float
        The width of the transition band between the pass-band and stop-band
    SampleFreq : float
        The sample frequency (rate) of the data to be filtered
    GainStop : float
        The dB of attenuation within the stopband (i.e. outside the passband)
    GainPass : float
        The dB attenuation inside the passband (ideally close to 0 for a bandpass filter)

    Returns
    -------
    b : ndarray
        coefficients multiplying the current and past inputs (feedforward coefficients)
    a : ndarray
        coefficients multiplying the past outputs (feedback coefficients)
    """
    NyquistFreq = SampleFreq / 2
    if len(CriticalFreqs) > 1:
        if (CriticalFreqs[1] > NyquistFreq):
            raise ValueError(
                "Need a higher Sample Frequency for this Frequency range")

        BandStartNormed = CriticalFreqs[0] / NyquistFreq
        BandStopNormed = CriticalFreqs[1] / NyquistFreq

        bandpass = [BandStartNormed, BandStopNormed]

        b, a = scipy.signal.iirfilter(Order, bandpass, rs=StopbandAttenuation,
                                      btype=btype, analog=False, ftype=ftype)
    else:
        CriticalFreq = CriticalFreqs[0]

        if (CriticalFreq > NyquistFreq):
            raise ValueError(
                "Need a higher Sample Frequency for this Critical Frequency")

        CriticalFreqNormed = CriticalFreq / NyquistFreq

        b, a = scipy.signal.iirfilter(Order, CriticalFreqNormed, rs=StopbandAttenuation,
                                      btype=btype, analog=False, ftype=ftype)

    return b, a


def get_freq_response(a, b, ShowFig=True, SampleFreq=(2 * _np.pi), NumOfFreqs=500, whole=False):
    """
    This function takes an array of coefficients and finds the frequency
    response of the filter using scipy.signal.freqz.
    ShowFig sets if the response should be plotted

    Parameters
    ----------
    b : array_like
        Coefficients multiplying the x values (inputs of the filter)

    a : array_like
        Coefficients multiplying the y values (outputs of the filter)
    ShowFig : bool
        Verbosity of function (i.e. whether to plot frequency and phase
        response or whether to just return the values.)
        Options (Default is 1):
        False - Do not plot anything, just return values
        True - Plot Frequency and Phase response and return values
    SampleFreq : float
        Sample frequency (in Hz) to simulate (used to convert frequency range
        to normalised frequency range)
    NumOfFreqs : int
        Number of frequencies to use to simulate the frequency and phase
        response of the filter. Default is 500.
    Whole : int (0 or 1)
        Sets whether to plot the whole response (0 to sample freq)
        or just to plot 0 to Nyquist (SampleFreq/2):
        0 - plot 0 to Nyquist (SampleFreq/2)
        1 - plot the whole response (0 to sample freq)

    Returns
    -------
    freqList : ndarray
        Array containing the frequencies at which the gain is calculated
    GainArray : ndarray
        Array containing the gain in dB of the filter when simulated
        (20*log_10(A_out/A_in))
    PhaseDiffArray : ndarray
        Array containing the phase response of the filter - phase
        difference between the input signal and output signal at
        different frequencies
    """
    w, h = scipy.signal.freqz(b=b, a=a, worN=NumOfFreqs, whole=whole)
    freqList = w / (_np.pi) * SampleFreq / 2.0
    himag = _np.array([hi.imag for hi in h])
    GainArray = 20 * _np.log10(_np.abs(h))
    PhaseDiffArray = _np.unwrap(_np.arctan2(_np.imag(h), _np.real(h)))
    if ShowFig == True:
        fig1 = _plt.figure()
        ax = fig1.add_subplot(111)
        ax.plot(freqList, GainArray, '-', label="Specified Filter")
        ax.set_title("Frequency Response")
        if SampleFreq == 2 * _np.pi:
            ax.set_xlabel(("$\Omega$ - Normalized frequency "
                           "($\pi$=Nyquist Frequency)"))
        else:
            ax.set_xlabel("frequency (Hz)")
        ax.set_ylabel("Gain (dB)")
        ax.set_xlim([0, SampleFreq / 2.0])
        _plt.show()
        fig2 = _plt.figure()
        ax = fig2.add_subplot(111)
        ax.plot(freqList, PhaseDiffArray, '-', label="Specified Filter")
        ax.set_title("Phase Response")
        if SampleFreq == 2 * _np.pi:
            ax.set_xlabel(("$\Omega$ - Normalized frequency "
                           "($\pi$=Nyquist Frequency)"))
        else:
            ax.set_xlabel("frequency (Hz)")

        ax.set_ylabel("Phase Difference")
        ax.set_xlim([0, SampleFreq / 2.0])
        _plt.show()

    return freqList, GainArray, PhaseDiffArray


def multi_plot_PSD(DataArray, xlim=[0, 500e3], LabelArray=[], ShowFig=True):
    """
    plot the pulse spectral density.

    Parameters
    ----------
    DataArray - array-like
        array of DataObject instances for which to plot the PSDs
    xlim - array-like
        2 element array specifying the lower and upper x limit for which to
        plot the Power Spectral Density
    LabelArray - array-like, optional
        array of labels for each data-set to be plotted
    ShowFig : bool, optional
       If True runs plt.show() before returning figure
       if False it just returns the figure object.
       (the default is True, it shows the figure)

    Returns
    -------
    fig : plt.figure
        The figure object created
    ax : fig.add_subplot(111)
        The subplot object created
    """
    if LabelArray == []:
        LabelArray = ["DataSet {}".format(i)
                      for i in _np.arange(0, len(DataArray), 1)]
    fig = _plt.figure(figsize=[10, 6])
    ax = fig.add_subplot(111)

    for i, data in enumerate(DataArray):
        ax.semilogy(data.freqs, data.PSD, alpha=0.8, label=LabelArray[i])
    ax.set_xlabel("Frequency (Hz)")
    ax.set_xlim(xlim)
    ax.grid(which="major")
    ax.legend(loc="best")
    ax.set_ylabel("PSD ($v^2/Hz$)")

    _plt.title('filedir=%s' % (DataArray[0].filedir))

    if ShowFig == True:
        _plt.show()
    return fig, ax


def multi_plot_time(DataArray, SubSampleN=1, xlim="default", ylim="default", LabelArray=[], ShowFig=True):
    """
    plot the pulse spectral density.

    Parameters
    ----------
    DataArray : array-like
        array of DataObject instances for which to plot the PSDs
    SubSampleN : int
        Number of intervals between points to remove (to sub-sample data so
        that you effectively have lower sample rate to make plotting easier
        and quicker.
    xlim : array-like
        2 element array specifying the lower and upper x limit for which to
        plot the time signal
    LabelArray : array-like, optional
        array of labels for each data-set to be plotted
    ShowFig : bool, optional
       If True runs plt.show() before returning figure
       if False it just returns the figure object.
       (the default is True, it shows the figure) 

    Returns
    -------
    fig : plt.figure
        The figure object created
    ax : fig.add_subplot(111)
        The subplot object created
    """
    if LabelArray == []:
        LabelArray = ["DataSet {}".format(i)
                      for i in _np.arange(0, len(DataArray), 1)]
    fig = _plt.figure(figsize=[10, 6])
    ax = fig.add_subplot(111)

    for i, data in enumerate(DataArray):
        ax.plot(data.time[::SubSampleN], data.Voltage[::SubSampleN],
                alpha=0.8, label=LabelArray[i])
    ax.set_xlabel("time (s)")
    if xlim != "default":
        ax.set_xlim(xlim)
    if ylim != "default":
        ax.set_ylim(ylim)
    ax.grid(which="major")
    ax.legend(loc="best")
    ax.set_ylabel("Voltage (V)")
    if ShowFig == True:
        _plt.show()
    return fig, ax


def multi_subplots_time(DataArray, SubSampleN=1, xlim="default", ylim="default", LabelArray=[], ShowFig=True):
    """
    plot the pulse spectral density.

    Parameters
    ----------
    DataArray : array-like
        array of DataObject instances for which to plot the PSDs
    SubSampleN : int
        Number of intervals between points to remove (to sub-sample data so
        that you effectively have lower sample rate to make plotting easier
        and quicker.
    xlim : array-like
        2 element array specifying the lower and upper x limit for which to
        plot the time signal
    LabelArray : array-like, optional
        array of labels for each data-set to be plotted
    ShowFig : bool, optional
       If True runs plt.show() before returning figure
       if False it just returns the figure object.
       (the default is True, it shows the figure) 

    Returns
    -------
    fig : plt.figure
        The figure object created
    ax : fig.add_subplot(111)
        The subplot object created
    """
    NumDataSets = len(DataArray)

    if LabelArray == []:
        LabelArray = ["DataSet {}".format(i)
                      for i in _np.arange(0, len(DataArray), 1)]

    fig, axs = _plt.subplots(NumDataSets, 1)

    for i, data in enumerate(DataArray):
        axs[i].plot(data.time[::SubSampleN], data.Voltage[::SubSampleN],
                    alpha=0.8, label=LabelArray[i])
        axs[i].set_xlabel("time (s)")
        axs[i].grid(which="major")
        axs[i].legend(loc="best")
        axs[i].set_ylabel("Voltage (V)")
        if xlim != "default":
            axs[i].set_xlim(xlim)
        if ylim != "default":
            axs[i].set_ylim(ylim)
    if ShowFig == True:
        _plt.show()
    return fig, axs


def calc_PSD(Signal, SampleFreq, NPerSegment='Default', window="hann"):
    """
    Extracts the pulse spectral density (PSD) from the data.

    Parameters
    ----------
    Signal : array-like
        Array containing the signal to have the PSD calculated for
    SampleFreq : float
        Sample frequency of the signal array
    NPerSegment : int, optional
        Length of each segment used in scipy.welch
        default = the Number of time points
    window : str or tuple or array_like, optional
        Desired window to use. See get_window for a list of windows
        and required parameters. If window is array_like it will be
        used directly as the window and its length will be used for
        nperseg.
        default = "hann"

    Returns
    -------
    freqs : ndarray
            Array containing the frequencies at which the PSD has been
            calculated
    PSD : ndarray
            Array containing the value of the PSD at the corresponding
            frequency value in V**2/Hz
    """
    if NPerSegment == "Default":
        NPerSegment = len(Signal)
        if NPerSegment > 1e5:
            NPerSegment = int(1e5)
    freqs, PSD = scipy.signal.welch(Signal, SampleFreq,
                                    window=window, nperseg=NPerSegment)
    PSD = PSD[freqs.argsort()]
    freqs.sort()
    return freqs, PSD


def _GetRealImagArray(Array):
    """
    Returns the real and imaginary components of each element in an array and returns them in 2 resulting arrays.

    Parameters
    ----------
    Array : ndarray
        Input array

    Returns
    -------
    RealArray : ndarray
        The real components of the input array
    ImagArray : ndarray
        The imaginary components of the input array
    """
    ImagArray = _np.array([num.imag for num in Array])
    RealArray = _np.array([num.real for num in Array])
    return RealArray, ImagArray


def _GetComplexConjugateArray(Array):
    """
    Calculates the complex conjugate of each element in an array and returns the resulting array.

    Parameters
    ----------
    Array : ndarray
        Input array

    Returns
    -------
    ConjArray : ndarray
        The complex conjugate of the input array.
    """
    ConjArray = _np.array([num.conj() for num in Array])
    return ConjArray


def fm_discriminator(Signal):
    """
    Calculates the digital FM discriminator from a real-valued time signal.

    Parameters
    ----------
    Signal : array-like
        A real-valued time signal

    Returns
    -------
    fmDiscriminator : array-like
        The digital FM discriminator of the argument signal
    """
    S_analytic = _hilbert(Signal)
    S_analytic_star = _GetComplexConjugateArray(S_analytic)
    S_analytic_hat = S_analytic[1:] * S_analytic_star[:-1]
    R, I = _GetRealImagArray(S_analytic_hat)
    fmDiscriminator = _np.arctan2(I, R)
    return fmDiscriminator


def _approx_equal(a, b, tol):
    """
    Returns if b is approximately equal to be a within a certain percentage tolerance.

    Parameters
    ----------
    a : float
        first value
    b : float
        second value
    tol : float
        tolerance in percentage
    """
    return abs(a - b) / a * 100 < tol


def _IsThisACollision(ArgList):
    """
    Detects if a particular point is during collision after effect (i.e. a phase shift) or not.

    Parameters
    ----------
    ArgList : array_like
        Contains the following elements:
            value : float
                value of the FM discriminator
            mean_fmd : float
                the mean value of the FM discriminator
            tolerance : float
                The tolerance in percentage that it must be away from the mean value for it
                to be counted as a collision event.

    Returns
    -------
    IsThisACollision : bool
        True if this is a collision event, false if not.
    """
    value, mean_fmd, tolerance = ArgList
    if not _approx_equal(mean_fmd, value, 50):
        return True
    else:
        return False


def find_collisions(Signal, tolerance=50):
    """
    Finds collision events in the signal from the shift in phase of the signal.

    Parameters
    ----------
    Signal : array_like
        Array containing the values of the signal of interest containing a single frequency.
    tolerance : float
        Percentage tolerance, if the value of the FM Discriminator varies from the mean by this
        percentage it is counted as being during a collision event (or the aftermath of an event).

    Returns
    -------
    Collisions : ndarray
        Array of booleans, true if during a collision event, false otherwise.
    """
    fmd = fm_discriminator(Signal)
    mean_fmd = _np.mean(fmd)

    Collisions = [_IsThisACollision(
        [value, mean_fmd, tolerance]) for value in fmd]

    return Collisions


def count_collisions(Collisions):
    """
    Counts the number of unique collisions and gets the collision index.

    Parameters
    ----------
    Collisions : array_like
        Array of booleans, containing true if during a collision event, false otherwise.

    Returns
    -------
    CollisionCount : int
        Number of unique collisions
    CollisionIndicies : list
        Indicies of collision occurance
    """
    CollisionCount = 0
    CollisionIndicies = []

    for i, val in enumerate(Collisions):
        if val == True and lastval == False:
            CollisionIndicies.append(i)
            CollisionCount += 1
        lastval = val
    return CollisionCount, CollisionIndicies


def parse_orgtable(lines):
    """Parse an org-table (input as a list of strings split by newline) into a Pandas data frame."""
    def parseline(l):
        w = l.split('|')[1:-1]
        return [wi.strip() for wi in w]
    columns = parseline(lines[0])

    data = []
    for line in lines[2:]:
        data.append(map(str, parseline(line)))
    dataframe = _pd.DataFrame(data=data, columns=columns)
    dataframe.set_index("RunNo")
    return dataframe


class PressureData():
    def __init__(self, filename):
        with open(filename, 'r') as file:
            fileContents = file.readlines()
        self.PressureData = parse_orgtable(fileContents)

    def get_pressure(self, RunNo):
        Pressure = float(self.PressureData[self.PressureData.RunNo == '{}'.format(
            RunNo)]['Pressure (mbar)'])
        return Pressure<|MERGE_RESOLUTION|>--- conflicted
+++ resolved
@@ -419,7 +419,6 @@
 
         FWHM = RightSideOfPeak - LeftSideOfPeak
 
-<<<<<<< HEAD
         approx_Gamma = FWHM/4
         try:
             self.get_fit((upperLimit-lowerLimit)/2, 1, CentralFreq, 
@@ -429,13 +428,6 @@
             _warnings.warn("range is too small to fit, returning NaN", UserWarning)
             val = _uncertainties.ufloat(_np.NaN, _np.NaN)
             return val, val, val
-=======
-        approx_Gamma = FWHM / 4
-
-        self.get_fit((upperLimit - lowerLimit) / 2, 1, CentralFreq,
-                     A_Initial=approx_A, Gamma_Initial=approx_Gamma, Silent=Silent,
-                     MakeFig=ShowFig, ShowFig=ShowFig)
->>>>>>> 9037f5e9
         FTrap = self.Ftrap
         A = self.A
         Gamma = self.Gamma
