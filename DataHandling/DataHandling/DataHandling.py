--- conflicted
+++ resolved
@@ -1065,7 +1065,6 @@
     GainPass : float
         The dB attenuation inside the passband (ideally close to 0 for a bandpass filter)
 
-<<<<<<< HEAD
     Returns
     -------
     b : ndarray
@@ -1102,10 +1101,7 @@
     return b, a
 
 
-def GetFreqResponse(b, a, ShowPlots=True, SampleFreq=(2*_np.pi), NumOfFreqs=500, whole=False):
-=======
 def GetFreqResponse(a, b, ShowFig=True, SampleFreq=(2*_np.pi), NumOfFreqs=500, whole=False):
->>>>>>> 2d6d6fe0
     """
     This function takes an array of coefficients and finds the frequency
     response of the filter using scipy.signal.freqz.
@@ -1115,13 +1111,10 @@
     ----------
     b : array_like
         Coefficients multiplying the x values (inputs of the filter)
-<<<<<<< HEAD
+
     a : array_like
         Coefficients multiplying the y values (outputs of the filter)
-    ShowPlots : bool
-=======
     ShowFig : bool
->>>>>>> 2d6d6fe0
         Verbosity of function (i.e. whether to plot frequency and phase
         response or whether to just return the values.)
         Options (Default is 1):
